# vim: ft=python fileencoding=utf-8 sts=4 sw=4 et:

# Copyright 2014 Florian Bruhin (The Compiler) <mail@qutebrowser.org>
#
# This file is part of qutebrowser.
#
# qutebrowser is free software: you can redistribute it and/or modify
# it under the terms of the GNU General Public License as published by
# the Free Software Foundation, either version 3 of the License, or
# (at your option) any later version.
#
# qutebrowser is distributed in the hope that it will be useful,
# but WITHOUT ANY WARRANTY; without even the implied warranty of
# MERCHANTABILITY or FITNESS FOR A PARTICULAR PURPOSE.  See the
# GNU General Public License for more details.
#
# You should have received a copy of the GNU General Public License
# along with qutebrowser.  If not, see <http://www.gnu.org/licenses/>.

"""The main window of qutebrowser."""

import binascii
import base64
import itertools
import functools

<<<<<<< HEAD
from PyQt5.QtCore import pyqtSlot, QRect, QPoint, QTimer, QEventLoop
=======
from PyQt5.QtCore import pyqtSlot, QRect, QPoint, QTimer, Qt
>>>>>>> de37ed64
from PyQt5.QtWidgets import QWidget, QVBoxLayout

from qutebrowser.commands import runners, cmdutils
from qutebrowser.config import config
from qutebrowser.utils import message, log, usertypes, qtutils, objreg, utils
from qutebrowser.widgets import tabbedbrowser, completion, downloads
from qutebrowser.widgets.statusbar import bar
from qutebrowser.keyinput import modeman
from qutebrowser.browser import hints


win_id_gen = itertools.count(0)


class MainWindow(QWidget):

    """The main window of qutebrowser.

    Adds all needed components to a vbox, initializes subwidgets and connects
    signals.

    Attributes:
        status: The StatusBar widget.
        _downloadview: The DownloadView widget.
        _tabbed_browser: The TabbedBrowser widget.
        _vbox: The main QVBoxLayout.
        _commandrunner: The main CommandRunner instance.
    """

    def __init__(self, win_id, parent=None):
        super().__init__(parent)
        self.setAttribute(Qt.WA_DeleteOnClose)
        self._commandrunner = None
        self.win_id = win_id
        self.registry = objreg.ObjectRegistry()
        objreg.window_registry[win_id] = self
        objreg.register('main-window', self, scope='window', window=win_id)
        tab_registry = objreg.ObjectRegistry()
        objreg.register('tab-registry', tab_registry, scope='window',
                        window=win_id)

        message_bridge = message.MessageBridge(self)
        objreg.register('message-bridge', message_bridge, scope='window',
                        window=win_id)

        self.setWindowTitle('qutebrowser')
        if win_id == 0:
            self._load_geometry()
        else:
            self._set_default_geometry()
        log.init.debug("Initial mainwindow geometry: {}".format(
            self.geometry()))
        self._vbox = QVBoxLayout(self)
        self._vbox.setContentsMargins(0, 0, 0, 0)
        self._vbox.setSpacing(0)

        self._downloadview = downloads.DownloadView()
        self._vbox.addWidget(self._downloadview)
        self._downloadview.show()

        self._tabbed_browser = tabbedbrowser.TabbedBrowser(win_id)
        self._tabbed_browser.title_changed.connect(self.setWindowTitle)
        objreg.register('tabbed-browser', self._tabbed_browser, scope='window',
                        window=win_id)
        self._vbox.addWidget(self._tabbed_browser)

        self._completion = completion.CompletionView(win_id, self)

        self.status = bar.StatusBar(win_id)
        self._vbox.addWidget(self.status)
        objreg.register('status-command', self.status.cmd, scope='window',
                        window=win_id)

        self._commandrunner = runners.CommandRunner(win_id)

        log.init.debug("Initializing search...")
        search_runner = runners.SearchRunner(self)
        objreg.register('search-runner', search_runner, scope='window',
                        window=win_id)

        log.init.debug("Initializing modes...")
        mode_manager = modeman.init(self.win_id, self)

        log.init.debug("Initializing eventfilter...")
        self.installEventFilter(mode_manager)

        self._connect_signals()
        QTimer.singleShot(0, functools.partial(
            modeman.enter, win_id, usertypes.KeyMode.normal, 'init'))

        # When we're here the statusbar might not even really exist yet, so
        # resizing will fail. Therefore, we use singleShot QTimers to make sure
        # we defer this until everything else is initialized.
        QTimer.singleShot(0, self._connect_resize_completion)
        config.on_change(self.resize_completion, 'completion', 'height')
        config.on_change(self.resize_completion, 'completion', 'shrink')

        #self.retranslateUi(MainWindow)
        #self.tabWidget.setCurrentIndex(0)
        #QtCore.QMetaObject.connectSlotsByName(MainWindow)

    def __repr__(self):
        return utils.get_repr(self)

    @classmethod
    def spawn(cls, show=True):
        """Create a new main window.

        Args:
            show: Show the window after creating.

        Return:
            The new window id.
        """
        win_id = next(win_id_gen)
        win = MainWindow(win_id)
        if show:
            win.show()
        return win_id

    def _load_geometry(self):
        """Load the geometry from the state file."""
        state_config = objreg.get('state-config')
        try:
            data = state_config['geometry']['mainwindow']
            log.init.debug("Restoring mainwindow from {}".format(data))
            geom = base64.b64decode(data, validate=True)
        except KeyError:
            # First start
            self._set_default_geometry()
        except binascii.Error:
            log.init.exception("Error while reading geometry")
            self._set_default_geometry()
        else:
            try:
                ok = self.restoreGeometry(geom)
            except KeyError:
                log.init.exception("Error while restoring geometry.")
                self._set_default_geometry()
            if not ok:
                log.init.warning("Error while restoring geometry.")
                self._set_default_geometry()

    def _connect_resize_completion(self):
        """Connect the resize_completion signal and resize it once."""
        self._completion.resize_completion.connect(self.resize_completion)
        self.resize_completion()

    def _set_default_geometry(self):
        """Set some sensible default geometry."""
        self.setGeometry(QRect(50, 50, 800, 600))

    def _get_object(self, name):
        """Get an object for this window in the object registry."""
        return objreg.get(name, scope='window', window=self.win_id)

    def _connect_signals(self):
        """Connect all mainwindow signals."""
        # pylint: disable=too-many-locals,too-many-statements
        app = objreg.get('app')
        download_manager = objreg.get('download-manager')
        key_config = objreg.get('key-config')

        status = self._get_object('statusbar')
        keyparsers = self._get_object('keyparsers')
        completion_obj = self._get_object('completion')
        tabs = self._get_object('tabbed-browser')
        cmd = self._get_object('status-command')
        completer = self._get_object('completer')
        search_runner = self._get_object('search-runner')
        message_bridge = self._get_object('message-bridge')
        mode_manager = self._get_object('mode-manager')
        prompter = self._get_object('prompter')

        # misc
        self._tabbed_browser.quit.connect(app.shutdown)
        mode_manager.entered.connect(hints.on_mode_entered)

        # status bar
        mode_manager.entered.connect(status.on_mode_entered)
        mode_manager.left.connect(status.on_mode_left)
        mode_manager.left.connect(cmd.on_mode_left)
        mode_manager.left.connect(prompter.on_mode_left)

        # commands
        keyparsers[usertypes.KeyMode.normal].keystring_updated.connect(
            status.keystring.setText)
        cmd.got_cmd.connect(self._commandrunner.run_safely)
        cmd.got_search.connect(search_runner.search)
        cmd.got_search_rev.connect(search_runner.search_rev)
        cmd.returnPressed.connect(tabs.setFocus)
        search_runner.do_search.connect(tabs.search)
        tabs.got_cmd.connect(self._commandrunner.run_safely)

        # config
        for obj in keyparsers.values():
            key_config.changed.connect(obj.on_keyconfig_changed)

        # messages
        message_bridge.s_error.connect(status.disp_error)
        message_bridge.s_info.connect(status.disp_temp_text)
        message_bridge.s_set_text.connect(status.set_text)
        message_bridge.s_maybe_reset_text.connect(status.txt.maybe_reset_text)
        message_bridge.s_set_cmd_text.connect(cmd.set_cmd_text)
        message_bridge.s_question.connect(prompter.ask_question,
                                          Qt.DirectConnection)

        # statusbar
        # FIXME some of these probably only should be triggered on mainframe
        # loadStarted.
        tabs.current_tab_changed.connect(status.prog.on_tab_changed)
        tabs.cur_progress.connect(status.prog.setValue)
        tabs.cur_load_finished.connect(status.prog.hide)
        tabs.cur_load_started.connect(status.prog.on_load_started)

        tabs.current_tab_changed.connect(status.percentage.on_tab_changed)
        tabs.cur_scroll_perc_changed.connect(status.percentage.set_perc)

        tabs.current_tab_changed.connect(status.txt.on_tab_changed)
        tabs.cur_statusbar_message.connect(status.txt.on_statusbar_message)
        tabs.cur_load_started.connect(status.txt.on_load_started)

        tabs.current_tab_changed.connect(status.url.on_tab_changed)
        tabs.cur_url_text_changed.connect(status.url.set_url)
        tabs.cur_link_hovered.connect(status.url.set_hover_url)
        tabs.cur_load_status_changed.connect(status.url.on_load_status_changed)

        # command input / completion
        mode_manager.left.connect(tabs.on_mode_left)
        cmd.clear_completion_selection.connect(
            completion_obj.on_clear_completion_selection)
        cmd.hide_completion.connect(completion_obj.hide)
        cmd.update_completion.connect(completer.on_update_completion)
        completer.change_completed_part.connect(cmd.on_change_completed_part)

        # downloads
        tabs.start_download.connect(download_manager.fetch)

    @pyqtSlot()
    def resize_completion(self):
        """Adjust completion according to config."""
        # Get the configured height/percentage.
        confheight = str(config.get('completion', 'height'))
        if confheight.endswith('%'):
            perc = int(confheight.rstrip('%'))
            height = self.height() * perc / 100
        else:
            height = int(confheight)
        # Shrink to content size if needed and shrinking is enabled
        if config.get('completion', 'shrink'):
            contents_height = (
                self._completion.viewportSizeHint().height() +
                self._completion.horizontalScrollBar().sizeHint().height())
            if contents_height <= height:
                height = contents_height
        else:
            contents_height = -1
        # hpoint now would be the bottom-left edge of the widget if it was on
        # the top of the main window.
        topleft_y = self.height() - self.status.height() - height
        topleft_y = qtutils.check_overflow(topleft_y, 'int', fatal=False)
        topleft = QPoint(0, topleft_y)
        bottomright = self.status.geometry().topRight()
        rect = QRect(topleft, bottomright)
        if rect.isValid():
            self._completion.setGeometry(rect)

    @cmdutils.register(instance='main-window', scope='window')
    def close(self):
        """Close the current window.

        //

        Extend close() so we can register it as a command.
        """
        super().close()

    def resizeEvent(self, e):
        """Extend resizewindow's resizeEvent to adjust completion.

        Args:
            e: The QResizeEvent
        """
        super().resizeEvent(e)
        self.resize_completion()
        self._downloadview.updateGeometry()
        self._tabbed_browser.tabBar().refresh()

    def closeEvent(self, e):
        """Override closeEvent to display a confirmation if needed."""
        confirm_quit = config.get('ui', 'confirm-quit')
        count = self._tabbed_browser.count()
        if confirm_quit == 'never':
            pass
        elif confirm_quit == 'multiple-tabs' and count <= 1:
            pass
        else:
            text = "Close {} {}?".format(
                count, "tab" if count == 1 else "tabs")
            confirmed = message.ask(self.win_id, text,
                                    usertypes.PromptMode.yesno, default=True)
            if not confirmed:
                e.ignore()
                return
        e.accept()
        mode_manager = objreg.get('mode-manager', scope='window',
                                  window=self.win_id)
        log.destroy.debug("Removing eventfilter...")
        self.removeEventFilter(mode_manager)<|MERGE_RESOLUTION|>--- conflicted
+++ resolved
@@ -24,11 +24,7 @@
 import itertools
 import functools
 
-<<<<<<< HEAD
-from PyQt5.QtCore import pyqtSlot, QRect, QPoint, QTimer, QEventLoop
-=======
 from PyQt5.QtCore import pyqtSlot, QRect, QPoint, QTimer, Qt
->>>>>>> de37ed64
 from PyQt5.QtWidgets import QWidget, QVBoxLayout
 
 from qutebrowser.commands import runners, cmdutils
@@ -239,6 +235,7 @@
         # statusbar
         # FIXME some of these probably only should be triggered on mainframe
         # loadStarted.
+        # https://github.com/The-Compiler/qutebrowser/issues/112
         tabs.current_tab_changed.connect(status.prog.on_tab_changed)
         tabs.cur_progress.connect(status.prog.setValue)
         tabs.cur_load_finished.connect(status.prog.hide)
